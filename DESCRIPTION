Package: algstat
Type: Package
Title: Algebraic Statistics in R
Version: 0.1.0.902
Authors@R: c(person("David", "Kahle", email = "david@kahle.io", role = c("aut", "cre"), comment = c(ORCID = "0000-0002-9999-1558")),
  person("Luis", "Garcia-Puente", email = "lgarcia@shsu.edu", role = "aut"),
  person("Ruriko", "Yoshida", email = "ryoshida@nps.edu", role = "aut"),
  person("Grant", "Innerst", email = "grant.innerst@gmail.com", role = "ctb"),
  person("Philip", "Hossu", email = "philiphossu@gmail.com", role = "ctb"),
  person("Ryan", "Hebdon", email = "ryan_hebdon@outlook.com", role = "ctb"),
  person("Sun", "Chong", email = "sonshicyu@gmail.com", role = "ctb"))
Maintainer: David Kahle <david@kahle.io>
<<<<<<< HEAD
Description: Connections and tools for algebraic statistics in R.
    Current applications include exact inference in log-linear models for
    contingency table data, analysis of ranked and partially ranked data, and
    general purpose tools for multivariate polynomials, building on the mpoly
    package. To aid in the process, algstat has ports to Macaulay2, Bertini,
    LattE-integrale and 4ti2.
LinkingTo: Rcpp, rcdd
=======
Description: Functions enabling the use of algebraic methods on statistical 
    problems. Prominent application domains are discrete multivariate analysis, 
    discrete and Gaussian graphical models, algebraic pattern recognition, 
    latent variable models, phylogenetics, and more.
LinkingTo: Rcpp
>>>>>>> c4b42c6f
Depends:
    R (>= 2.10),
    mpoly (>= 1.1.0),
    latte (>= 0.2.0),
    bertini (>= 0.0.0),
    m2r
Imports:
    stringr (>= 1.0.0),
    reshape2,
    Rcpp,
    lpSolve,
    parallel,
<<<<<<< HEAD
    ggplot2, 
    dplyr
=======
    ggplot2,
    purrr,
    dplyr,
    magrittr,
    tibble
>>>>>>> c4b42c6f
Suggests:
    vcd,
    microbenchmark
License: GPL-2
RoxygenNote: 6.1.1
Encoding: UTF-8<|MERGE_RESOLUTION|>--- conflicted
+++ resolved
@@ -10,21 +10,11 @@
   person("Ryan", "Hebdon", email = "ryan_hebdon@outlook.com", role = "ctb"),
   person("Sun", "Chong", email = "sonshicyu@gmail.com", role = "ctb"))
 Maintainer: David Kahle <david@kahle.io>
-<<<<<<< HEAD
-Description: Connections and tools for algebraic statistics in R.
-    Current applications include exact inference in log-linear models for
-    contingency table data, analysis of ranked and partially ranked data, and
-    general purpose tools for multivariate polynomials, building on the mpoly
-    package. To aid in the process, algstat has ports to Macaulay2, Bertini,
-    LattE-integrale and 4ti2.
-LinkingTo: Rcpp, rcdd
-=======
 Description: Functions enabling the use of algebraic methods on statistical 
     problems. Prominent application domains are discrete multivariate analysis, 
     discrete and Gaussian graphical models, algebraic pattern recognition, 
     latent variable models, phylogenetics, and more.
-LinkingTo: Rcpp
->>>>>>> c4b42c6f
+LinkingTo: Rcpp, rcdd
 Depends:
     R (>= 2.10),
     mpoly (>= 1.1.0),
@@ -37,16 +27,11 @@
     Rcpp,
     lpSolve,
     parallel,
-<<<<<<< HEAD
-    ggplot2, 
-    dplyr
-=======
     ggplot2,
     purrr,
     dplyr,
     magrittr,
     tibble
->>>>>>> c4b42c6f
 Suggests:
     vcd,
     microbenchmark
