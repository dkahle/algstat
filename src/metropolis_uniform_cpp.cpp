#include <Rcpp.h>
#include "sis_tbl.h"
using namespace Rcpp;

// [[Rcpp::export]]
List metropolis_uniform_cpp(
<<<<<<< HEAD
    IntegerVector current, 
    IntegerMatrix moves,
    IntegerVector suff_stats,
    IntegerMatrix config,
    int iter, int thin, 
    bool hit_and_run, 
    bool SIS, bool non_uniform, 
    bool adaptive
){

  int nTotalSamples = iter * thin;         // total number of steps
  int n = current.size();                  // number of cells
  int nMoves = moves.ncol();               // number of moves
  IntegerMatrix steps(n, iter);            // columns are states
  IntegerVector whichMove(nTotalSamples);  // move selection
  NumericVector unifs(nTotalSamples);      // for transition probabilities
  NumericVector unifs2(nTotalSamples);
  NumericVector unifs3(nTotalSamples);
  IntegerVector proposal(n);               // the proposed moves
  double prob;                             // the probability of transition
  double prob2;
  bool anyIsNegative;
  IntegerVector move(n);
  double accept_prob = 0;
  IntegerVector current_num;
  IntegerVector move_num;
  IntegerVector stepSize;
  IntegerVector upperBound;
  IntegerVector lowerBound;
  int lb;
  int ub;
  IntegerVector constant = IntegerVector::create(-1,1);
  IntegerVector w_current(n);
  IntegerVector w_proposal(n);
  IntegerVector run;

  Function sample("sample");
  whichMove = sample(nMoves, nTotalSamples, 1);
  Function runif("runif");
  unifs = runif(nTotalSamples);
  unifs2 = runif(nTotalSamples);
  unifs3 = runif(nTotalSamples);
  Function print("print");
  
  NumericVector move_dist = rep(1.0, nMoves);
  double counter = moves.ncol();
  int which_move;
  
  for(int i = 0; i < iter; ++i){
    for(int j = 0; j < thin; ++j){
      
      if(non_uniform == true){
        for(int l = 0; l < nMoves; ++l){
          double sums = 0;
          for(int m = 0; m < l+1; ++m){
            sums = sums + move_dist[m];
          }
          
          if(unifs3[thin*i+j] <= sums / counter){
            
            for(int k = 0; k < n; ++k){
              move[k] = moves(k, l);
            }
            which_move = l;
            break;
          }
        }
        for(int k = 0; k < n; ++k){
          proposal[k] = current[k] + move[k];
        }
      }else{
        
        // make move
        for(int k = 0; k < n; ++k){
          move[k] = moves(k, whichMove[thin*i+j]-1);
        }
        if(hit_and_run == true){
          current_num = current[move != 0];
          move_num = move[move != 0];
          stepSize = (-1 * current_num) / move_num;
          lowerBound = stepSize[stepSize < 0];
          upperBound = stepSize[stepSize > 0];
          lb = max(lowerBound);
          ub = min(upperBound);
          
          if(is_true(any(stepSize == 0))){
            IntegerVector test1 = current + lb * move;
            IntegerVector test2 = current + ub * move;
            for(int i = 0; i < n; ++i){
              if(test1[i] < 0) lb = 1;
              if(test2[i] < 0) ub = -1;
            }
          }
          
          if(adaptive){
            
            int line_length = ub-lb + 1;
            if(line_length < 0) line_length = 1;
            
            for(int m = 0; m < n;++m){
              w_current[m] = current[m];
            }
            
            for(int l = 0; l < line_length;++l){
              int constant2 = as<int>(Rcpp::sample(constant, 1));
              for(int k = 0; k < n;++k){
                w_proposal[k] = w_current[k] + constant2 * move[k];
              }
              bool anyIsNegative2;
              anyIsNegative2 = false;
              for(int k = 0; k < n; ++k){
                if(w_proposal[k] < 0){
                  anyIsNegative2 = true;
                }
              }
              
              if(anyIsNegative2){
                prob2 = 0;
              } else {
                prob2 = exp( sum(lgamma(w_current+1)) - sum(lgamma(w_proposal+1)) );
              }
              
              if(prob2 > 1){
                prob2 = 1;
              }
              
              // make move
              if(unifs[l] < prob2){
                for(int k = 0; k < n; ++k){
                  w_current[k] = w_proposal[k];
                }
              }
            }
            for(int k = 0; k < n; ++k){
              proposal[k] = w_current[k];
            }

          } else {
          
          if(lb > ub){
            run = Rcpp::sample(constant, 1);
          }else{
          
          IntegerVector range = seq(lb,ub);
          
          run = Rcpp::sample(range,1);
          
            }
          if(run[0] == 0){
            run = Rcpp::sample(constant, 1);
          }
        }
        if(hit_and_run == TRUE){
          for(int k = 0; k < n; ++k){
            proposal[k] = current[k] + as<int>(run) * move[k];
          }
        }
        } else {
          for(int k = 0; k < n; ++k){
            proposal[k] = current[k] + move[k];
          }
        }
      }
      if(SIS){
        if(unifs2[i] < .05){
          proposal = sis_tbl(config, suff_stats);
        }
      }
=======
    IntegerVector init, 
    IntegerMatrix moves, 
    int iter, 
    int burn, 
    int thin
){
  
  IntegerVector current = clone(init);
  int n_total_samples = iter * thin;              // total number of steps
  int n_cells = current.size();                   // number of cells
  int n_moves = moves.ncol();                     // number of moves
  IntegerMatrix steps(n_cells, iter);             // columns are states
  IntegerVector which_move(burn+n_total_samples); // move selection
  IntegerVector proposal(n_cells);                // the proposed moves
  double transition_prob;                         // the probability of transition
  int accept_count = 0;
  int total_count = 0;
  bool any_negative_cells;
  IntegerVector move(n_cells);
  
  Function sample("sample");
  which_move = sample(n_moves, burn + n_total_samples, 1);
  
  
  
  // enforce burn-in
  if (burn > 0) for (int j = 0; j < burn; ++j) {
    
    // determine move
    for (int k = 0; k < n_cells; ++k) move[k] = moves(k, which_move[j] - 1);
    
    // compute proposal
    for (int k = 0; k < n_cells; ++k) proposal[k] = current[k] + move[k];
    
    // compute probability of transition
    any_negative_cells = false;
    for (int k = 0; k < n_cells; ++k) {
      if (proposal[k] < 0) any_negative_cells = true;
    }
    
    // compute transition probability
    if (any_negative_cells) {
      transition_prob = 0.;
    } else {
      transition_prob = 1.;
    }
    
    // make move
    if (runif(1)[0] < transition_prob) {
      for (int k = 0; k < n_cells; ++k) current[k] = proposal[k];
    }
    
  }
  
  
  
  // set first step
  for (int k = 0; k < n_cells; ++k) steps(k,0) = current[k];
  
  
  
  // run main chain 
  for (int i = 1; i < iter; ++i) {
    
    // cycle through thinning moves, the last of which is kept
    for (int j = 0; j < thin; ++j) {
      
      // determine move
      for (int k = 0; k < n_cells; ++k) {
        move[k] = moves(k, which_move[burn + thin*i + j] - 1); 
      }
      
      // compute proposal
      for (int k = 0; k < n_cells; ++k) proposal[k] = current[k] + move[k];
      
>>>>>>> 893fe125
      // compute probability of transition
      any_negative_cells = false;
      for (int k = 0; k < n_cells; ++k) {
        if (proposal[k] < 0) any_negative_cells = true;
      }
      
      // compute transition probability
      if (any_negative_cells) {
        transition_prob = 0.;
      } else {
        transition_prob = 1.;
      }
<<<<<<< HEAD

      // store acceptance probability
      accept_prob = accept_prob + prob / nTotalSamples;

      if(non_uniform == true){
        
        if(unifs[thin*i+j] < prob){
          for(int k = 0; k < n; ++k){
            current[k] = proposal[k];
          }
          
          move_dist[which_move] = move_dist[which_move] + 1;
          ++counter;
        }
      }else{
        // make move
        if(unifs[thin*i+j] < prob){
          
          for(int k = 0; k < n; ++k){
            current[k] = proposal[k];
          }
          
        }
=======
      
      // make move
      if (runif(1)[0] < transition_prob) {
        for (int k = 0; k < n_cells; ++k) current[k] = proposal[k];
        accept_count++;
>>>>>>> 893fe125
      }
      
      // update counter
      total_count++;
      
    }
    
    // record current position in steps
    for (int k = 0; k < n_cells; ++k) steps(k,i) = current[k];
    
  }
  
  // create out list
  List out = List::create(
    Rcpp::Named("steps") = steps,
    Rcpp::Named("accept_count") = accept_count,
    Rcpp::Named("total_count") = total_count,
    Rcpp::Named("accept_prob") = (accept_count + 0.) / (total_count + 0.)
  );
  
  return out;
}
<|MERGE_RESOLUTION|>--- conflicted
+++ resolved
@@ -1,203 +1,34 @@
 #include <Rcpp.h>
-#include "sis_tbl.h"
+#include "hit_and_run_fun.h"
+#include "adaptive_fun.h"
 using namespace Rcpp;
 
 // [[Rcpp::export]]
 List metropolis_uniform_cpp(
-<<<<<<< HEAD
-    IntegerVector current, 
+    IntegerVector init, 
     IntegerMatrix moves,
-    IntegerVector suff_stats,
-    IntegerMatrix config,
-    int iter, int thin, 
+    int iter, 
+    int burn,
+    int thin, 
     bool hit_and_run, 
-    bool SIS, bool non_uniform, 
     bool adaptive
 ){
-
-  int nTotalSamples = iter * thin;         // total number of steps
-  int n = current.size();                  // number of cells
-  int nMoves = moves.ncol();               // number of moves
-  IntegerMatrix steps(n, iter);            // columns are states
-  IntegerVector whichMove(nTotalSamples);  // move selection
-  NumericVector unifs(nTotalSamples);      // for transition probabilities
-  NumericVector unifs2(nTotalSamples);
-  NumericVector unifs3(nTotalSamples);
-  IntegerVector proposal(n);               // the proposed moves
-  double prob;                             // the probability of transition
-  double prob2;
-  bool anyIsNegative;
-  IntegerVector move(n);
-  double accept_prob = 0;
-  IntegerVector current_num;
-  IntegerVector move_num;
-  IntegerVector stepSize;
-  IntegerVector upperBound;
-  IntegerVector lowerBound;
-  int lb;
-  int ub;
-  IntegerVector constant = IntegerVector::create(-1,1);
-  IntegerVector w_current(n);
-  IntegerVector w_proposal(n);
-  IntegerVector run;
-
-  Function sample("sample");
-  whichMove = sample(nMoves, nTotalSamples, 1);
-  Function runif("runif");
-  unifs = runif(nTotalSamples);
-  unifs2 = runif(nTotalSamples);
-  unifs3 = runif(nTotalSamples);
-  Function print("print");
-  
-  NumericVector move_dist = rep(1.0, nMoves);
-  double counter = moves.ncol();
-  int which_move;
-  
-  for(int i = 0; i < iter; ++i){
-    for(int j = 0; j < thin; ++j){
-      
-      if(non_uniform == true){
-        for(int l = 0; l < nMoves; ++l){
-          double sums = 0;
-          for(int m = 0; m < l+1; ++m){
-            sums = sums + move_dist[m];
-          }
-          
-          if(unifs3[thin*i+j] <= sums / counter){
-            
-            for(int k = 0; k < n; ++k){
-              move[k] = moves(k, l);
-            }
-            which_move = l;
-            break;
-          }
-        }
-        for(int k = 0; k < n; ++k){
-          proposal[k] = current[k] + move[k];
-        }
-      }else{
-        
-        // make move
-        for(int k = 0; k < n; ++k){
-          move[k] = moves(k, whichMove[thin*i+j]-1);
-        }
-        if(hit_and_run == true){
-          current_num = current[move != 0];
-          move_num = move[move != 0];
-          stepSize = (-1 * current_num) / move_num;
-          lowerBound = stepSize[stepSize < 0];
-          upperBound = stepSize[stepSize > 0];
-          lb = max(lowerBound);
-          ub = min(upperBound);
-          
-          if(is_true(any(stepSize == 0))){
-            IntegerVector test1 = current + lb * move;
-            IntegerVector test2 = current + ub * move;
-            for(int i = 0; i < n; ++i){
-              if(test1[i] < 0) lb = 1;
-              if(test2[i] < 0) ub = -1;
-            }
-          }
-          
-          if(adaptive){
-            
-            int line_length = ub-lb + 1;
-            if(line_length < 0) line_length = 1;
-            
-            for(int m = 0; m < n;++m){
-              w_current[m] = current[m];
-            }
-            
-            for(int l = 0; l < line_length;++l){
-              int constant2 = as<int>(Rcpp::sample(constant, 1));
-              for(int k = 0; k < n;++k){
-                w_proposal[k] = w_current[k] + constant2 * move[k];
-              }
-              bool anyIsNegative2;
-              anyIsNegative2 = false;
-              for(int k = 0; k < n; ++k){
-                if(w_proposal[k] < 0){
-                  anyIsNegative2 = true;
-                }
-              }
-              
-              if(anyIsNegative2){
-                prob2 = 0;
-              } else {
-                prob2 = exp( sum(lgamma(w_current+1)) - sum(lgamma(w_proposal+1)) );
-              }
-              
-              if(prob2 > 1){
-                prob2 = 1;
-              }
-              
-              // make move
-              if(unifs[l] < prob2){
-                for(int k = 0; k < n; ++k){
-                  w_current[k] = w_proposal[k];
-                }
-              }
-            }
-            for(int k = 0; k < n; ++k){
-              proposal[k] = w_current[k];
-            }
-
-          } else {
-          
-          if(lb > ub){
-            run = Rcpp::sample(constant, 1);
-          }else{
-          
-          IntegerVector range = seq(lb,ub);
-          
-          run = Rcpp::sample(range,1);
-          
-            }
-          if(run[0] == 0){
-            run = Rcpp::sample(constant, 1);
-          }
-        }
-        if(hit_and_run == TRUE){
-          for(int k = 0; k < n; ++k){
-            proposal[k] = current[k] + as<int>(run) * move[k];
-          }
-        }
-        } else {
-          for(int k = 0; k < n; ++k){
-            proposal[k] = current[k] + move[k];
-          }
-        }
-      }
-      if(SIS){
-        if(unifs2[i] < .05){
-          proposal = sis_tbl(config, suff_stats);
-        }
-      }
-=======
-    IntegerVector init, 
-    IntegerMatrix moves, 
-    int iter, 
-    int burn, 
-    int thin
-){
-  
   IntegerVector current = clone(init);
-  int n_total_samples = iter * thin;              // total number of steps
-  int n_cells = current.size();                   // number of cells
-  int n_moves = moves.ncol();                     // number of moves
-  IntegerMatrix steps(n_cells, iter);             // columns are states
-  IntegerVector which_move(burn+n_total_samples); // move selection
-  IntegerVector proposal(n_cells);                // the proposed moves
-  double transition_prob;                         // the probability of transition
+  int n_total_samples = iter * thin;         // total number of steps
+  int n_cells= current.size();                  // number of cells
+  int n_moves = moves.ncol();               // number of moves
+  IntegerMatrix steps(n_cells, iter);            // columns are states
+  IntegerVector which_move(n_total_samples);  // move selection
+  IntegerVector proposal(n_cells);               // the proposed moves
+  double transition_prob;                             // the probability of transition
   int accept_count = 0;
   int total_count = 0;
   bool any_negative_cells;
   IntegerVector move(n_cells);
+  double accept_prob = 0;
   
   Function sample("sample");
   which_move = sample(n_moves, burn + n_total_samples, 1);
-  
-  
   
   // enforce burn-in
   if (burn > 0) for (int j = 0; j < burn; ++j) {
@@ -206,8 +37,11 @@
     for (int k = 0; k < n_cells; ++k) move[k] = moves(k, which_move[j] - 1);
     
     // compute proposal
-    for (int k = 0; k < n_cells; ++k) proposal[k] = current[k] + move[k];
-    
+    if(hit_and_run) proposal = hit_and_run_fun(current, move);
+    if(adaptive) proposal = adaptive_fun(current, move);
+    if(hit_and_run == false & adaptive == false) {
+      for(int k = 0; k < n_cells; ++k) proposal[k] = current[k] + move[k];
+    }    
     // compute probability of transition
     any_negative_cells = false;
     for (int k = 0; k < n_cells; ++k) {
@@ -228,32 +62,31 @@
     
   }
   
-  
-  
   // set first step
   for (int k = 0; k < n_cells; ++k) steps(k,0) = current[k];
   
-  
-  
-  // run main chain 
-  for (int i = 1; i < iter; ++i) {
+  // main chain
+  for(int i = 0; i < iter; ++i){
     
     // cycle through thinning moves, the last of which is kept
-    for (int j = 0; j < thin; ++j) {
+    for(int j = 0; j < thin; ++j){
       
       // determine move
-      for (int k = 0; k < n_cells; ++k) {
-        move[k] = moves(k, which_move[burn + thin*i + j] - 1); 
+      for(int k = 0; k < n_cells; ++k) move[k] = moves(k, which_move[burn+thin*i+j]-1);
+      
+      // compute proposal
+      if(hit_and_run) proposal = hit_and_run_fun(current, move);
+      
+      if(adaptive) proposal = adaptive_fun(current, move);
+      
+      if(hit_and_run == false & adaptive == false) {
+        for(int k = 0; k < n_cells; ++k) proposal[k] = current[k] + move[k];
       }
       
-      // compute proposal
-      for (int k = 0; k < n_cells; ++k) proposal[k] = current[k] + move[k];
-      
->>>>>>> 893fe125
       // compute probability of transition
       any_negative_cells = false;
-      for (int k = 0; k < n_cells; ++k) {
-        if (proposal[k] < 0) any_negative_cells = true;
+      for(int k = 0; k < n_cells; ++k){
+        if(proposal[k] < 0) any_negative_cells = true; 
       }
       
       // compute transition probability
@@ -262,46 +95,20 @@
       } else {
         transition_prob = 1.;
       }
-<<<<<<< HEAD
-
-      // store acceptance probability
-      accept_prob = accept_prob + prob / nTotalSamples;
-
-      if(non_uniform == true){
-        
-        if(unifs[thin*i+j] < prob){
-          for(int k = 0; k < n; ++k){
-            current[k] = proposal[k];
-          }
-          
-          move_dist[which_move] = move_dist[which_move] + 1;
-          ++counter;
+      
+        // make move
+        if(runif(1)[0] < transition_prob){        
+          for(int k = 0; k < n_cells; ++k) current[k] = proposal[k];
+          accept_count++;
         }
-      }else{
-        // make move
-        if(unifs[thin*i+j] < prob){
-          
-          for(int k = 0; k < n; ++k){
-            current[k] = proposal[k];
-          }
-          
-        }
-=======
       
-      // make move
-      if (runif(1)[0] < transition_prob) {
-        for (int k = 0; k < n_cells; ++k) current[k] = proposal[k];
-        accept_count++;
->>>>>>> 893fe125
-      }
       
-      // update counter
+      // update total_count
       total_count++;
-      
     }
     
     // record current position in steps
-    for (int k = 0; k < n_cells; ++k) steps(k,i) = current[k];
+    for(int k = 0; k < n_cells; ++k) steps(k,i) = current[k];
     
   }
   
@@ -314,4 +121,4 @@
   );
   
   return out;
-}
+}