#' The Metropolis Algorithm
#'
#' Given a starting table (as a vector) and a collection of moves, run the
#' Metropolis-Hastings algorithm starting with the starting table.
#'
#' See Algorithm 1.1.13 in LAS, the reference below.
#'
#' @param init the initial step
#' @param moves the moves to be used (the negatives will be added); 
#'   they are arranged as the columns of a matrix.
#' @param iter number of chain iterations
#' @param burn burn-in
#' @param thin thinning
#' @param dist steady-state distribution; "hypergeometric" (default)
#'   or "uniform"
#' @param engine \code{C++} or \code{R}? (C++ is significantly faster)
#' @param hit_and_run Whether or not to use the discrete hit and run algorithm in
#'   the metropolis algorithm. Defaulted to FALSE
#' @param adaptive Option when hit_and_run = TRUE. If adaptive = TRUE, hit and run will choose a proposal distribution adaptively. 
#' Defaulted to FALSE
#' 
#' @name metropolis
#' @return a list containing named elements
#'
#'   \itemize{
#'
#'   \item \code{steps}: an integer matrix whose columns represent individual
#'   samples from the mcmc.
#'
#'   \item \code{moves}: the moves supplied.
#'
#'   \item \code{accept_prob}: the empirical transition probability of the
#'   moves, including the thinned moves.
#'   
#'   \item \code{accept_count}: the numerator of \code{accept_prob}.
#'   
#'   \item \code{total_count}: the numerator of \code{total_prob}.
#'   
#'   }
#' @export metropolis
#' @author David Kahle
#' @references Drton, M., B. Sturmfels, and S. Sullivant (2009). \emph{Lectures
#'   on Algebraic Statistics}, Basel: Birkhauser Verlag AG.
#' @examples
#'
#' ## basic use
#' ############################################################
#'
#' # move up and down integer points on the line y = 100 - x
#' # sampling from the hypergeometric distribution
#' # note: negative moves are added internally
#' init <- c(10L, 90L)
#' moves <- matrix(c(1,-1), ncol = 1)
#'
#' # it helps running each of these lines several times to get a feel for things
#' metropolis(init, moves, iter = 10, burn = 0, thin = 1)
#' metropolis(init, moves, iter = 10, burn = 0, thin = 1, dist = "uniform")
#' metropolis(init, moves, iter = 10, burn = 0, thin = 1, engine = "R")
#' metropolis(init, moves, iter = 10, burn = 0, thin = 1, engine = "R", dist = "uniform")
#'
#' # a bigger simulation
#' iter <- 1e4
#' out <- metropolis(init, moves, iter = iter, burn = 0)
#' hist(out$steps[1,], breaks = 100, col = "gray20")
#'
#' # view convergence through trace plot
#' plot(1:iter, out$steps[1,1:iter])
#'
#' # look at autocorrelation
#' acf(out$steps[1,])
#'
#'
#' ## thinning to reduce autocorrelation with the thin argument
#' ############################################################
#'
#' out <- metropolis(init, moves, iter = iter, thin = 200)
#' acf(out$steps[1,])
<<<<<<< HEAD
#' hist(out$steps[1,], breaks = 100)
#' 
=======
#' hist(out$steps[1,], breaks = 100, col = "gray20")
#'
#'
#'
>>>>>>> 86585d87
#' ## burn in with the burn argument
#' ############################################################
#'
#' set.seed(1L)
#' metropolis(init, moves, iter = 10, burn = 0, thin = 1, engine = "R")$steps
#'
#' set.seed(1L)
#' metropolis(init, moves, iter = 10, burn = 0, thin = 1, engine = "R")$steps
#'
#' set.seed(1L)
#' metropolis(init, moves, iter =  5, burn = 5, thin = 1, engine = "R")$steps
#'
#'
#' # to do, align these:
#' set.seed(1L)
#' metropolis(init, moves, iter = 10, burn = 0, thin = 1)$steps
#'
#' set.seed(1L)
#' metropolis(init, moves, iter = 10, burn = 0, thin = 1)$steps
#'
#' set.seed(1L)
#' metropolis(init, moves, iter =  5, burn = 5, thin = 1)$steps
#' 
#' 
#' # examples using the extra options inside metropolis 
#' 
#' 
#' data("HairEyeColor")
#' tbl <- tab2vec(apply(HairEyeColor, c(1, 2), sum))
#' A <- hmat(c(4,4),1:2)
#' moves <- markov(A)
#' 
#' # base metropolis algorithm 
#' base <- metropolis(tbl, moves)
#' 
#' # hit and run option
#' har <- metropolis(tbl, moves, hit_and_run = TRUE)
#' 
#' # check convergence through trace plots
#' baseStats <- algstat:::computeUProbsCpp(base$steps)
#' harStats <- algstat:::computeUProbsCpp(har$steps)
#' 
#' data <- data.frame(baseStats = baseStats, harStats = harStats, steps = 1:1000)
#' 
#' ggplot(data = data) + geom_line(aes(steps, baseStats)) + 
#' geom_line(aes(steps, harStats), color = "red") + 
#' labs(x = "Steps", y = "UNLP value", title = "Base Algorithm vs. Algorithm with Hit and Run Option in Red")
#' }
#' 
#' 

metropolis <- function(
  init, 
  moves, 
  iter = 1e3L, 
  burn = 0L, 
  thin = 1L,
  dist = c("hypergeometric","uniform"), 
  engine = c("C++","R"),
  hit_and_run = FALSE,
  adaptive = FALSE
){
  
  ## preliminary checking
  ##################################################
  dist <- match.arg(dist)
  if (is.character(engine) && length(engine) == 1L && engine == "Cpp") engine <- "C++"
  engine <- match.arg(engine)
  
  if (thin == 0L) {
    message("thin = 1 corresponds to no thinning, resetting thin = 1.")
    thin <- 1L
  }
<<<<<<< HEAD
  
  
=======


>>>>>>> 86585d87
  ## in R
  ##################################################
  if(engine == "R"){
    
    n_moves <- ncol(moves)
    state   <- matrix(nrow = nrow(moves), ncol = iter)
    
    ## burn in
    #########################
    
    current <- unname(init)
    burn_unifs <- runif(burn)
    main_unifs <- runif(iter*thin)  
    
    message("Running chain (R)... ", appendLF = FALSE)
    
    if(burn > 0) {
      
      for(k in 1L:burn){
        
        move <- sample(c(-1,1), 1) * moves[,sample(n_moves,1)]
        #Hit and Run option
        if(hit_and_run) {
          work_move <- move[move != 0]
          work_current <- current[move != 0]
          work_moves <- -1 * work_current / work_move
          lower_bound <- if(any(work_moves < 0)){max(subset(work_moves,subset = work_moves < 0))}else{1}
          upper_bound <- if(any(work_moves > 0)){min(subset(work_moves,subset = work_moves > 0))}else{-1}
          
          if(any(work_moves == 0)){
          work_prop_statelow <- current + lower_bound * move
          work_prop_stateup <-  current + upper_bound * move
          if(any(work_prop_statelow < 0)){
            lower_bound <- 1
          }
          if(any(work_prop_stateup < 0)){
            upper_bound <- -1
             }
          }
          
          multiple  <- sample(lower_bound:upper_bound,1)
          if(multiple  == 0){
            multiple  <- 1
          }
          prop_state <- current + multiple  * move
        } else if(adaptive) {
          prop_state <- metropolis(init = current, moves = move, iter = 20)$steps[,20]
        } else {
          prop_state <- current + move
        }
       
        
         if(any(prop_state < 0)){
          prob <- 0
        } else {
          if(dist == "hypergeometric"){
            prob <- exp( sum(lfactorial(current)) - sum(lfactorial(prop_state)) )
          } else { # dist == "uniform"
            prob <- 1
          }
        }
        
          if(burn_unifs[k] < prob) current <- prop_state # else current
      }
      state[,1] <- current
    } else {
      
      state[,1L]
      
    }
    
    ## main sampler
    #######################
    
    total_count <- 0L
    accept_count <- 0L
    prob_total <- 0
    
    for(k in 2:iter){
      
      for(j in 1:thin){
        
        move <- sample(c(-1,1), 1) * moves[,sample(n_moves,1)]
        if(hit_and_run) {
          work_move <- move[move != 0]
          work_current <- current[move != 0]
          work_moves <- -1 * work_current / work_move
          lower_bound <- if(any(work_moves < 0)){max(subset(work_moves,subset = work_moves < 0))}else{1}
          upper_bound <- if(any(work_moves > 0)){min(subset(work_moves,subset = work_moves > 0))}else{-1}
          
          if(any(work_moves == 0)){
            work_prop_statelow <- current + lower_bound * move
            work_prop_stateup <-  current + upper_bound * move
            if(any(work_prop_statelow < 0)){
              lower_bound <- 1
            }
            if(any(work_prop_stateup < 0)){
              upper_bound <- -1
            }
          }
          
          multiple  <- sample(lower_bound:upper_bound,1)
          if(multiple  == 0){
            multiple  <- 1
          }
          prop_state <- current + multiple  * move
        } else if(adaptive) {
          prop_state <- metropolis(init = current, moves = move, iter = 20)$steps[,20]
        }else {
          prop_state <- current + move
        }
        
        if(any(prop_state < 0)){
          prob <- 0
        } else {
          if(dist == "hypergeometric"){
            prob <- exp( sum(lfactorial(current)) - sum(lfactorial(prop_state)) )
          } else { # dist == "uniform"
            prob <- 1
          }
        }
        # prob_total <- prob_total + min(1, prob)
        
          if(main_unifs[k*(thin-1)+j] < prob) {
            current <- prop_state # else current
            accept_count <- accept_count + 1L
          }
        
        total_count <- total_count + 1L        
      }
      
      state[,k] <- current    
    }
    message("done.")
    
    ## format output
    out <- list(
      "steps" = state, 
      "moves" = moves, 
      "accept_prob" = accept_count / total_count,
      "accept_count" = accept_count,
      "total_count" = total_count
    )
  }
  
  ## in Cpp
  ##################################################
  if (engine == "C++") {
    
    sampler   <- if (dist == "hypergeometric") {
      metropolis_hypergeometric_cpp
    } else {
      metropolis_uniform_cpp
    }
    
    message("Running chain (C++)... ", appendLF = FALSE)  
    out       <- sampler(unname(init), cbind(moves, -moves), iter, burn, thin, hit_and_run, adaptive)
    out$moves <- moves
    message("done.")
  }
  
  ## return output
  ##################################################  

  out[c("steps", "moves", "accept_prob", "accept_count", "total_count")]

}








#' @rdname metropolis
#' @export
rawMetropolis <- function(init, moves, iter = 1E3, dist = "hypergeometric", hit_and_run = FALSE, adaptive = FALSE){
  metropolis(init, moves, iter, burn = 0, thin = 1, dist = dist, hit_and_run, adaptive) 
}


<|MERGE_RESOLUTION|>--- conflicted
+++ resolved
@@ -75,15 +75,8 @@
 #'
 #' out <- metropolis(init, moves, iter = iter, thin = 200)
 #' acf(out$steps[1,])
-<<<<<<< HEAD
-#' hist(out$steps[1,], breaks = 100)
-#' 
-=======
 #' hist(out$steps[1,], breaks = 100, col = "gray20")
 #'
-#'
-#'
->>>>>>> 86585d87
 #' ## burn in with the burn argument
 #' ############################################################
 #'
@@ -157,13 +150,7 @@
     message("thin = 1 corresponds to no thinning, resetting thin = 1.")
     thin <- 1L
   }
-<<<<<<< HEAD
-  
-  
-=======
-
-
->>>>>>> 86585d87
+  
   ## in R
   ##################################################
   if(engine == "R"){
