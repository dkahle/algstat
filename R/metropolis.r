#' The Metropolis Algorithm
#'
#' Given a starting table (as a vector) and a collection of moves, run the
#' Metropolis-Hastings algorithm starting with the starting table.
#'
#' See Algorithm 1.1.13 in LAS, the reference below.
#'
#' @param init the initial step
<<<<<<< HEAD
#' @param moves the moves to be used (the negatives will be added); 
#'   they are arranged as the columns of a matrix.
#' @param suffStats the sufficient statistics of the model. Only used when SIS = TRUE. Defaulted to 0.
#' @param config the configuration matrix that encodes the model. Only used when SIS = TRUE. Defaulted to matrix(0).
#' @param iter number of chain iterations
#' @param burn burn-in
#' @param thin thinning
#' @param dist steady-state distribution; "hypergeometric" (default)
#'   or "uniform"
#' @param engine C++ or R? (C++ yields roughly a 20-25x speedup)
#' @param hitAndRun Whether or not to use the discrete hit and run algorithm in
#'   the metropolis algorithm. Defaulted to FALSE
#' @param SIS If TRUE, with a small probability the move will be chosen randomly from the uniform distribution 
#'  on the fiber using Sequential Importance "Like" Sampling methods. Defaulted to FALSE
#' @param nonUniform If TRUE, moves will be chosen adaptively using a move weighting system that uses information 
#' from previous steps. Defaulted to FALSE
#' @param adaptive Option when hitAndRun = TRUE. If adaptive = TRUE, hit and run will choose a proposal distribution adaptively. 
#' Defaulted to FALSE
#' 
=======
#' @param moves the moves to be used (the negatives will be added); they are
#'   arranged as the columns of a matrix.
#' @param iter number of chain iterations
#' @param burn burn-in
#' @param thin thinning
#' @param dist steady-state distribution; "hypergeometric" (default) or
#'   "uniform"
#' @param engine \code{"C++"} or \code{"R"}? (C++ is significantly faster)
>>>>>>> 893fe125
#' @name metropolis
#' @return a list containing named elements
#'
#'   \itemize{
#'
#'   \item \code{steps}: an integer matrix whose columns represent individual
#'   samples from the mcmc.
#'
#'   \item \code{moves}: the moves supplied.
#'
#'   \item \code{accept_prob}: the empirical transition probability of the
#'   moves, including the thinned moves.
#'   
#'   \item \code{accept_count}: the numerator of \code{accept_prob}.
#'   
#'   \item \code{total_count}: the numerator of \code{total_prob}.
#'   
#'   }
#' @export metropolis
#' @author David Kahle
#' @references Drton, M., B. Sturmfels, and S. Sullivant (2009). \emph{Lectures
#'   on Algebraic Statistics}, Basel: Birkhauser Verlag AG.
#' @examples
#'
#' ## basic use
#' ############################################################
#'
#' # move up and down integer points on the line y = 100 - x
#' # sampling from the hypergeometric distribution
#' # note: negative moves are added internally
#' init <- c(10L, 90L)
#' moves <- matrix(c(1,-1), ncol = 1)
#'
#' # it helps running each of these lines several times to get a feel for things
#' metropolis(init, moves, iter = 10, burn = 0, thin = 1)
#' metropolis(init, moves, iter = 10, burn = 0, thin = 1, dist = "uniform")
#' metropolis(init, moves, iter = 10, burn = 0, thin = 1, engine = "R")
#' metropolis(init, moves, iter = 10, burn = 0, thin = 1, engine = "R", dist = "uniform")
#'
#' # a bigger simulation
#' iter <- 1e4
#' out <- metropolis(init, moves, iter = iter, burn = 0)
#' hist(out$steps[1,], breaks = 100)
#'
#' # view convergence through trace plot
<<<<<<< HEAD
#' qplot(1:1000, out$steps[1,])
#' 
#' # sampling from the uniform distribution
#' out <- metropolis(init, moves, dist = "uniform")
#' qplot(out$steps[1,])
#' 
#' # view convergence through trace plot
#' qplot(1:1000, out$steps[1,])
#' 
=======
#' plot(1:iter, out$steps[1,1:iter])
#'
>>>>>>> 893fe125
#' # look at autocorrelation
#' acf(out$steps[1,])
#'
#'
#' ## thinning to reduce autocorrelation with the thin argument
#' ############################################################
#'
#' out <- metropolis(init, moves, iter = iter, thin = 200)
#' acf(out$steps[1,])
<<<<<<< HEAD
#' qplot(out$steps[1,])
#' 
#' 
#' 
#' 
#' 
#' 
#' 
#' 
#' 
#' 
#' 
#' 
#' 
#' 
#' 
#' 
#' 
#' 
#' data(handy)
#' 
#' exp   <- loglin(handy, as.list(1:2), fit = TRUE)$fit
#' e <- unname(tab2vec(exp))
#' h <- t(t(unname(tab2vec(handy))))
#' chisq <- algstat:::computeX2sCpp(h, e)
#' 
#' out <- loglinear(~ Gender + Handedness, data = handy)
#' chisqs <- algstat:::computeX2sCpp(out$steps, e)
#' 
#' mean(chisqs >= chisq)
#' fisher.test(handy)$p.value
#' 
#' 
#' 
#' 
#' 
#' A <- hmat(c(2,2), as.list(1:2))
#' moves <- markov(A)
#' outC <- metropolis(tab2vec(handy), moves, suffStats = tab2vec(handy) %*% A, config = A, 1e4, engine = "Cpp")
#' str(outC)
#' outR <- metropolis(tab2vec(handy), moves, suffStats = tab2vec(handy) %*% A, config = A, 1e4, engine = "R", thin = 20)
#' str(outR)
#' 
#' # showSteps(out$steps)
#' 
#' 
#' library(microbenchmark)
#' microbenchmark(
#'   metropolis(tab2vec(handy), moves, suffStats = tab2vec(handy) %*% A, config = A,engine = "Cpp"),
#'   metropolis(tab2vec(handy), moves, suffStats = tab2vec(handy) %*% A, config = A,engine = "R")
#' )
#' 
#' # cpp ~ 20-25x faster
#' 
#' 
#' 
#' 
#' # examples using the extra options inside metropolis 
#' 
#' 
#' data("HairEyeColor")
#' tbl <- tab2vec(apply(HairEyeColor, c(1, 2), sum))
#' A <- hmat(c(4,4),1:2)
#' moves <- markov(A)
#' suffStats <- A %*% tbl
#' 
#' # base metropolis algorithm 
#' base <- metropolis(tbl, moves, suffStats, A)
#' 
#' # hit and run option
#' har <- metropolis(tbl, moves, suffStats, A, hitAndRun = TRUE)
#' 
#' # check convergence through trace plots
#' baseStats <- algstat:::computeUProbsCpp(base$steps)
#' harStats <- algstat:::computeUProbsCpp(har$steps)
#' 
#' data <- data.frame(baseStats = baseStats, harStats = harStats, steps = 1:1000)
#' 
#' ggplot(data = data) + geom_line(aes(steps, baseStats)) + 
#' geom_line(aes(steps, harStats), color = "red") + 
#' labs(x = "Steps", y = "UNLP value", title = "Base Algorithm vs. Algorithm with Hit and Run option in red")
#' 
#' 
#' showSteps <- function(steps){
#'   apply(steps, 2, function(x){
#'     x <- format(x)
#'     tab <- vec2tab(x, dim(handy))
#'     message(
#'       paste(
#'         apply(tab, 1, paste, collapse = " "),
#'         collapse = " "
#'       )
#'     )
#'     message("
#' ", appendLF = F)
#'   })
#'   invisible()
#' }
#' # showSteps(out$steps)
#' 
#' 
#' 
#' 
#' 
#' 
#' 
#' 
#' }
#' 
#' 
metropolis <- function(init, moves, suffStats = 0, config = matrix(0), iter = 1E3, burn = 0, thin = 1,
                       dist = c("hypergeometric","uniform"), engine = c("Cpp","R"), 
                       hitAndRun = FALSE, SIS = FALSE, nonUniform = FALSE, adaptive = FALSE
=======
#' hist(out$steps[1,], breaks = 100)
#'
#'
#'
#' ## burn in with the burn argument
#' ############################################################
#'
#' set.seed(1L)
#' metropolis(init, moves, iter = 10, burn = 0, thin = 1, engine = "R")$steps
#'
#' set.seed(1L)
#' metropolis(init, moves, iter = 10, burn = 0, thin = 1, engine = "R")$steps
#'
#' set.seed(1L)
#' metropolis(init, moves, iter =  5, burn = 5, thin = 1, engine = "R")$steps
#'
#'
#' # to do, align these:
#' set.seed(1L)
#' metropolis(init, moves, iter = 10, burn = 0, thin = 1)$steps
#'
#' set.seed(1L)
#' metropolis(init, moves, iter = 10, burn = 0, thin = 1)$steps
#'
#' set.seed(1L)
#' metropolis(init, moves, iter =  5, burn = 5, thin = 1)$steps
#' 
metropolis <- function(
  init, 
  moves, 
  iter = 1e3L, 
  burn = 0L, 
  thin = 1L,
  dist = c("hypergeometric","uniform"), 
  engine = c("C++","R")
>>>>>>> 893fe125
){
  
  ## preliminary checking
  ##################################################
  dist <- match.arg(dist)
  if (is.character(engine) && length(character) == 1L && engine == "Cpp") engine <- "C++"
  engine <- match.arg(engine)
  
  if (thin == 0L) {
    message("thin = 1 corresponds to no thinning, resetting thin = 1.")
    thin <- 1L
  }
  
  
  ## in R
  ##################################################
  if(engine == "R"){
<<<<<<< HEAD
    
    nMoves <- ncol(moves)
    state  <- matrix(nrow = nrow(moves), ncol = iter)
    ## run burn-in
    
    current <- unname(init)
    
    message("Running chain (R)... ", appendLF = FALSE)
   
    #Setting up non-uniform move sampling framework
    if(nonUniform == TRUE){
      moveDist <- rep(1,nMoves)
      counter <- nMoves
    }
    
    unifs <- runif(burn)
    if(nonUniform == TRUE){
       moveProb <- runif(burn)
    }
    if(burn > 0) {
      for(k in 1:burn){
        #Hit and Run option
        if(hitAndRun)
        {
          move <- sample(c(-1,1), 1) * moves[,sample(nMoves,1)]
          workMove <- move[move != 0]
          workCurrent <- current[move != 0]
          workMoves <- -1 * workCurrent / workMove
          lowerBound <- if(any(workMoves < 0)){max(subset(workMoves,subset = workMoves < 0))}else{1}
          upperBound <- if(any(workMoves > 0)){min(subset(workMoves,subset = workMoves > 0))}else{-1}
          
          if(any(workMoves == 0)){
          workPropStatelow <- current + lowerBound * move
          workPropStateup <-  current + upperBound * move
          if(any(workPropStatelow < 0)){
            lowerBound <- 1
          }
          if(any(workPropStateup < 0)){
            upperBound <- -1
          }
          }
          
          multiple  <- sample(lowerBound:upperBound,1)
          if(multiple  == 0){
            multiple  <- 1
          }
          propState <- current + multiple  * move
        }
        
        #Non-uniform move sampling option
        if(nonUniform == TRUE)
        {
          
          for(l in 1:nMoves){
            if(moveProb[k] <= sum(moveDist[1:l])/counter){
              move <- moves[,l]
              whichMove <- l
            }
          }
          move <- sample(c(-1,1), 1) * move
          propState <- current + move
        }
        
        else{
          move      <- sample(c(-1,1), 1) * moves[,sample(nMoves,1)]
          propState <- current + move
        }
       
        
         if(any(propState < 0)){
          prob <- 0
        } else {
          if(dist == "hypergeometric"){
            prob <- exp( sum(lfactorial(current)) - sum(lfactorial(propState)) )
          } else { # dist == "uniform"
            prob <- 1
          }
        }
        
        if(nonUniform == TRUE){
          if(unifs[k] < prob){
            current  <- propState
            moveDist[whichMove] <- moveDist[whichMove] + 1
            counter <- counter + 1
          }
        }else{
          if(unifs[k] < prob) current <- propState # else current
        }
        
      }
      state[,1] <- current
    }
    
    ## run main sampler
    
    totalRuns <- 0
    probTotal <- 0
    unifs <- runif(iter*thin)
    
    for(k in 2:iter){
      
      for(j in 1:thin){
        
        if(hitAndRun)
        {
          move <- moves[,sample(nMoves,1)]
          workMove <- move[move != 0]
          workCurrent <- current[move != 0]
          workMoves <- (-1 * workCurrent) / workMove
          lowerBound <- if(any(workMoves < 0)){max(subset(workMoves,subset = workMoves < 0))}else{1}
          upperBound <- if(any(workMoves > 0)){min(subset(workMoves,subset = workMoves > 0))}else{-1} 
          
          if(any(workMoves == 0)){
            workPropStatelow <- current + lowerBound * move
            workPropStateup <-  current + upperBound * move
            if(any(workPropStatelow < 0)){
              lowerBound <- 1
            }
            if(any(workPropStateup < 0)){
              upperBound <- -1
            }
          }
         
          multiple  <- sample(lowerBound:upperBound,1)
          if(multiple  == 0){
            multiple  <- 1
          }
          propState <- current + multiple  * move
        }
        if(nonUniform)
        {
          moveProb <- runif(1)
          for(l in 1:nMoves){
            if(moveProb <= sum(moveDist[1:l])/counter){
              move <- moves[,l]
              whichMove <- l
              break()
            }
          }
          move <- sample(c(-1,1), 1) * move
          propState <- current + move
        }
        else{
          move      <- sample(c(-1,1), 1) * moves[,sample(nMoves,1)]
          propState <- current + move
        }
        
        if(SIS){
          if(runif(1) <= .05){
            propState <- sis_table(config, suffStats)
          }
        }
        
        if(any(propState < 0)){
          prob <- 0
        } else {
          if(dist == "hypergeometric"){
            prob <- exp( sum(lfactorial(current)) - sum(lfactorial(propState)) )
          } else { # dist == "uniform"
            prob <- 1
          }
        }
        probTotal <- probTotal + min(1, prob)
        
        if(nonUniform){
          if(unifs[k*(thin-1)+j] < prob){
            current  <- propState
            moveDist[whichMove] <- moveDist[whichMove] + 1
            counter <- counter + 1
          }
        }else{
          if(unifs[k*(thin-1)+j] < prob) current <- propState # else current
        }
        
        totalRuns <- totalRuns + 1        
      }
      
      state[,k] <- current    
    }
    message("done.")  
    ## format output
    out <- list(
      steps = state, 
      moves = moves, 
      accept_prob = probTotal / totalRuns
    )
    
    
    
    
=======

    n_moves <- ncol(moves)
    state   <- matrix(nrow = nrow(moves), ncol = iter)
  
    ## burn in
    #########################
  
    current <- unname(init)
    burn_unifs <- runif(burn)
    main_unifs <- runif(iter*thin)  
    
    message("Running chain (R)... ", appendLF = FALSE)
    
    if (burn > 0) {
      
      for(k in 1L:burn){
  
        move      <- sample(c(-1,1), 1) * moves[,sample(n_moves,1)]
        prop_state <- current + move
      
        if(any(prop_state < 0)){
          prob <- 0
        } else {
          if(dist == "hypergeometric"){
            prob <- exp( sum(lfactorial(current)) - sum(lfactorial(prop_state)) )
          } else { # dist == "uniform"
            prob <- 1
          }
        }
      
        if(burn_unifs[k] < prob) current <- prop_state # else current
      
      }
      
      state[,1L] <- current
      
    } else { # no burn-in
      
      state[,1L] <- current
      
    }
  
    ## main sampler
    #########################
  
    total_count <- 0L
    accept_count <- 0L
    prob_total <- 0
    
    for(k in 2:iter){
    	
    	for(j in 1:thin){
  
        move       <- sample(c(-1L,1L), 1L) * moves[,sample(n_moves,1L)]
        prop_state <- current + move
      
        if(any(prop_state < 0)){
          prob <- 0
        } else {
          if(dist == "hypergeometric"){
            prob <- exp( sum(lfactorial(current)) - sum(lfactorial(prop_state)) )
          } else { # dist == "uniform"
            prob <- 1
          }
        }
        # prob_total <- prob_total + min(1, prob)
  
        if(main_unifs[k*(thin-1)+j] < prob) {
          current <- prop_state # else current
          accept_count <- accept_count + 1L
        }
        
        total_count <- total_count + 1L     
        
      }
  
      state[,k] <- current    
    }
    message("done.")  
    
    ## format output
    out <- list(
      "steps" = state, 
      "moves" = moves, 
      "accept_prob" = accept_count / total_count,
      "accept_count" = accept_count,
      "total_count" = total_count
    )
  

>>>>>>> 893fe125
  }
  
  ## in Cpp
  ##################################################
  if (engine == "C++") {
    
<<<<<<< HEAD
    current   <- unname(init)  
    allMoves  <- cbind(moves, -moves)  
    sampler   <- if(dist == "hypergeometric") {
=======
    sampler   <- if (dist == "hypergeometric") {
>>>>>>> 893fe125
      metropolis_hypergeometric_cpp
    } else {
      metropolis_uniform_cpp
    }
<<<<<<< HEAD
    message("Running chain (C++)... ", appendLF = FALSE)  
    if (burn > 0) current <- sampler(current, allMoves, suffStats, config, burn, 1, hitAndRun, SIS, nonUniform, adaptive)$steps[,burn]
    out       <- sampler(current, allMoves, suffStats, config, iter, thin, hitAndRun, SIS, nonUniform, adaptive)
    out$moves <- moves
    message("done.")
    
=======
    
    message("Running chain (C++)... ", appendLF = FALSE)  
    out       <- sampler(unname(init), cbind(moves, -moves), iter, burn, thin)
    out$moves <- moves
    message("done.")

>>>>>>> 893fe125
  }
  
  ## return output
  ##################################################  

<<<<<<< HEAD
  out[c("steps", "moves", "accept_prob")]
  
=======
  out[c("steps", "moves", "accept_prob", "accept_count", "total_count")]
>>>>>>> 893fe125
}








#' @rdname metropolis
#' @export
rawMetropolis <- function(init, moves, iter = 1E3, dist = "hypergeometric", hitAndRun = FALSE, SIS = FALSE, nonUniform = FALSE, adaptive = FALSE){
  metropolis(init, moves, iter, burn = 0, thin = 1, dist = dist, hitAndRun, SIS, nonUniform, adaptive) 
}
<|MERGE_RESOLUTION|>--- conflicted
+++ resolved
@@ -6,36 +6,19 @@
 #' See Algorithm 1.1.13 in LAS, the reference below.
 #'
 #' @param init the initial step
-<<<<<<< HEAD
 #' @param moves the moves to be used (the negatives will be added); 
 #'   they are arranged as the columns of a matrix.
-#' @param suffStats the sufficient statistics of the model. Only used when SIS = TRUE. Defaulted to 0.
-#' @param config the configuration matrix that encodes the model. Only used when SIS = TRUE. Defaulted to matrix(0).
 #' @param iter number of chain iterations
 #' @param burn burn-in
 #' @param thin thinning
 #' @param dist steady-state distribution; "hypergeometric" (default)
 #'   or "uniform"
-#' @param engine C++ or R? (C++ yields roughly a 20-25x speedup)
-#' @param hitAndRun Whether or not to use the discrete hit and run algorithm in
+#' @param engine \code{C++} or \code{R}? (C++ is significantly faster)
+#' @param hit_and_run Whether or not to use the discrete hit and run algorithm in
 #'   the metropolis algorithm. Defaulted to FALSE
-#' @param SIS If TRUE, with a small probability the move will be chosen randomly from the uniform distribution 
-#'  on the fiber using Sequential Importance "Like" Sampling methods. Defaulted to FALSE
-#' @param nonUniform If TRUE, moves will be chosen adaptively using a move weighting system that uses information 
-#' from previous steps. Defaulted to FALSE
-#' @param adaptive Option when hitAndRun = TRUE. If adaptive = TRUE, hit and run will choose a proposal distribution adaptively. 
+#' @param adaptive Option when hit_and_run = TRUE. If adaptive = TRUE, hit and run will choose a proposal distribution adaptively. 
 #' Defaulted to FALSE
 #' 
-=======
-#' @param moves the moves to be used (the negatives will be added); they are
-#'   arranged as the columns of a matrix.
-#' @param iter number of chain iterations
-#' @param burn burn-in
-#' @param thin thinning
-#' @param dist steady-state distribution; "hypergeometric" (default) or
-#'   "uniform"
-#' @param engine \code{"C++"} or \code{"R"}? (C++ is significantly faster)
->>>>>>> 893fe125
 #' @name metropolis
 #' @return a list containing named elements
 #'
@@ -81,20 +64,8 @@
 #' hist(out$steps[1,], breaks = 100)
 #'
 #' # view convergence through trace plot
-<<<<<<< HEAD
-#' qplot(1:1000, out$steps[1,])
-#' 
-#' # sampling from the uniform distribution
-#' out <- metropolis(init, moves, dist = "uniform")
-#' qplot(out$steps[1,])
-#' 
-#' # view convergence through trace plot
-#' qplot(1:1000, out$steps[1,])
-#' 
-=======
 #' plot(1:iter, out$steps[1,1:iter])
 #'
->>>>>>> 893fe125
 #' # look at autocorrelation
 #' acf(out$steps[1,])
 #'
@@ -104,62 +75,30 @@
 #'
 #' out <- metropolis(init, moves, iter = iter, thin = 200)
 #' acf(out$steps[1,])
-<<<<<<< HEAD
-#' qplot(out$steps[1,])
-#' 
-#' 
-#' 
-#' 
-#' 
-#' 
-#' 
-#' 
-#' 
-#' 
-#' 
-#' 
-#' 
-#' 
-#' 
-#' 
-#' 
-#' 
-#' data(handy)
-#' 
-#' exp   <- loglin(handy, as.list(1:2), fit = TRUE)$fit
-#' e <- unname(tab2vec(exp))
-#' h <- t(t(unname(tab2vec(handy))))
-#' chisq <- algstat:::computeX2sCpp(h, e)
-#' 
-#' out <- loglinear(~ Gender + Handedness, data = handy)
-#' chisqs <- algstat:::computeX2sCpp(out$steps, e)
-#' 
-#' mean(chisqs >= chisq)
-#' fisher.test(handy)$p.value
-#' 
-#' 
-#' 
-#' 
-#' 
-#' A <- hmat(c(2,2), as.list(1:2))
-#' moves <- markov(A)
-#' outC <- metropolis(tab2vec(handy), moves, suffStats = tab2vec(handy) %*% A, config = A, 1e4, engine = "Cpp")
-#' str(outC)
-#' outR <- metropolis(tab2vec(handy), moves, suffStats = tab2vec(handy) %*% A, config = A, 1e4, engine = "R", thin = 20)
-#' str(outR)
-#' 
-#' # showSteps(out$steps)
-#' 
-#' 
-#' library(microbenchmark)
-#' microbenchmark(
-#'   metropolis(tab2vec(handy), moves, suffStats = tab2vec(handy) %*% A, config = A,engine = "Cpp"),
-#'   metropolis(tab2vec(handy), moves, suffStats = tab2vec(handy) %*% A, config = A,engine = "R")
-#' )
-#' 
-#' # cpp ~ 20-25x faster
-#' 
-#' 
+#' hist(out$steps[1,], breaks = 100)
+#' 
+#' ## burn in with the burn argument
+#' ############################################################
+#'
+#' set.seed(1L)
+#' metropolis(init, moves, iter = 10, burn = 0, thin = 1, engine = "R")$steps
+#'
+#' set.seed(1L)
+#' metropolis(init, moves, iter = 10, burn = 0, thin = 1, engine = "R")$steps
+#'
+#' set.seed(1L)
+#' metropolis(init, moves, iter =  5, burn = 5, thin = 1, engine = "R")$steps
+#'
+#'
+#' # to do, align these:
+#' set.seed(1L)
+#' metropolis(init, moves, iter = 10, burn = 0, thin = 1)$steps
+#'
+#' set.seed(1L)
+#' metropolis(init, moves, iter = 10, burn = 0, thin = 1)$steps
+#'
+#' set.seed(1L)
+#' metropolis(init, moves, iter =  5, burn = 5, thin = 1)$steps
 #' 
 #' 
 #' # examples using the extra options inside metropolis 
@@ -169,13 +108,12 @@
 #' tbl <- tab2vec(apply(HairEyeColor, c(1, 2), sum))
 #' A <- hmat(c(4,4),1:2)
 #' moves <- markov(A)
-#' suffStats <- A %*% tbl
 #' 
 #' # base metropolis algorithm 
-#' base <- metropolis(tbl, moves, suffStats, A)
+#' base <- metropolis(tbl, moves)
 #' 
 #' # hit and run option
-#' har <- metropolis(tbl, moves, suffStats, A, hitAndRun = TRUE)
+#' har <- metropolis(tbl, moves, hit_and_run = TRUE)
 #' 
 #' # check convergence through trace plots
 #' baseStats <- algstat:::computeUProbsCpp(base$steps)
@@ -188,64 +126,18 @@
 #' labs(x = "Steps", y = "UNLP value", title = "Base Algorithm vs. Algorithm with Hit and Run option in red")
 #' 
 #' 
-#' showSteps <- function(steps){
-#'   apply(steps, 2, function(x){
-#'     x <- format(x)
-#'     tab <- vec2tab(x, dim(handy))
-#'     message(
-#'       paste(
-#'         apply(tab, 1, paste, collapse = " "),
-#'         collapse = " "
-#'       )
-#'     )
-#'     message("
-#' ", appendLF = F)
-#'   })
-#'   invisible()
+#' 
+#' 
+#' 
+#' 
+#' 
+#' 
+#' 
+#' 
 #' }
-#' # showSteps(out$steps)
-#' 
-#' 
-#' 
-#' 
-#' 
-#' 
-#' 
-#' 
-#' }
-#' 
-#' 
-metropolis <- function(init, moves, suffStats = 0, config = matrix(0), iter = 1E3, burn = 0, thin = 1,
-                       dist = c("hypergeometric","uniform"), engine = c("Cpp","R"), 
-                       hitAndRun = FALSE, SIS = FALSE, nonUniform = FALSE, adaptive = FALSE
-=======
-#' hist(out$steps[1,], breaks = 100)
-#'
-#'
-#'
-#' ## burn in with the burn argument
-#' ############################################################
-#'
-#' set.seed(1L)
-#' metropolis(init, moves, iter = 10, burn = 0, thin = 1, engine = "R")$steps
-#'
-#' set.seed(1L)
-#' metropolis(init, moves, iter = 10, burn = 0, thin = 1, engine = "R")$steps
-#'
-#' set.seed(1L)
-#' metropolis(init, moves, iter =  5, burn = 5, thin = 1, engine = "R")$steps
-#'
-#'
-#' # to do, align these:
-#' set.seed(1L)
-#' metropolis(init, moves, iter = 10, burn = 0, thin = 1)$steps
-#'
-#' set.seed(1L)
-#' metropolis(init, moves, iter = 10, burn = 0, thin = 1)$steps
-#'
-#' set.seed(1L)
-#' metropolis(init, moves, iter =  5, burn = 5, thin = 1)$steps
-#' 
+#' 
+#' 
+
 metropolis <- function(
   init, 
   moves, 
@@ -253,8 +145,9 @@
   burn = 0L, 
   thin = 1L,
   dist = c("hypergeometric","uniform"), 
-  engine = c("C++","R")
->>>>>>> 893fe125
+  engine = c("C++","R"),
+  hit_and_run = FALSE,
+  adaptive = FALSE
 ){
   
   ## preliminary checking
@@ -272,218 +165,115 @@
   ## in R
   ##################################################
   if(engine == "R"){
-<<<<<<< HEAD
-    
-    nMoves <- ncol(moves)
-    state  <- matrix(nrow = nrow(moves), ncol = iter)
-    ## run burn-in
+    
+    n_moves <- ncol(moves)
+    state   <- matrix(nrow = nrow(moves), ncol = iter)
+    
+    ## burn in
+    #########################
     
     current <- unname(init)
+    burn_unifs <- runif(burn)
+    main_unifs <- runif(iter*thin)  
     
     message("Running chain (R)... ", appendLF = FALSE)
-   
-    #Setting up non-uniform move sampling framework
-    if(nonUniform == TRUE){
-      moveDist <- rep(1,nMoves)
-      counter <- nMoves
-    }
-    
-    unifs <- runif(burn)
-    if(nonUniform == TRUE){
-       moveProb <- runif(burn)
-    }
+    
     if(burn > 0) {
-      for(k in 1:burn){
+      
+      for(k in 1L:burn){
+        
+        move <- sample(c(-1,1), 1) * moves[,sample(n_moves,1)]
         #Hit and Run option
-        if(hitAndRun)
-        {
-          move <- sample(c(-1,1), 1) * moves[,sample(nMoves,1)]
-          workMove <- move[move != 0]
-          workCurrent <- current[move != 0]
-          workMoves <- -1 * workCurrent / workMove
-          lowerBound <- if(any(workMoves < 0)){max(subset(workMoves,subset = workMoves < 0))}else{1}
-          upperBound <- if(any(workMoves > 0)){min(subset(workMoves,subset = workMoves > 0))}else{-1}
+        if(hit_and_run) {
+          work_move <- move[move != 0]
+          work_current <- current[move != 0]
+          work_moves <- -1 * work_current / work_move
+          lower_bound <- if(any(work_moves < 0)){max(subset(work_moves,subset = work_moves < 0))}else{1}
+          upper_bound <- if(any(work_moves > 0)){min(subset(work_moves,subset = work_moves > 0))}else{-1}
           
-          if(any(workMoves == 0)){
-          workPropStatelow <- current + lowerBound * move
-          workPropStateup <-  current + upperBound * move
-          if(any(workPropStatelow < 0)){
-            lowerBound <- 1
-          }
-          if(any(workPropStateup < 0)){
-            upperBound <- -1
-          }
+          if(any(work_moves == 0)){
+          work_prop_statelow <- current + lower_bound * move
+          work_prop_stateup <-  current + upper_bound * move
+          if(any(work_prop_statelow < 0)){
+            lower_bound <- 1
+          }
+          if(any(work_prop_stateup < 0)){
+            upper_bound <- -1
+             }
           }
           
-          multiple  <- sample(lowerBound:upperBound,1)
+          multiple  <- sample(lower_bound:upper_bound,1)
           if(multiple  == 0){
             multiple  <- 1
           }
-          propState <- current + multiple  * move
-        }
-        
-        #Non-uniform move sampling option
-        if(nonUniform == TRUE)
-        {
-          
-          for(l in 1:nMoves){
-            if(moveProb[k] <= sum(moveDist[1:l])/counter){
-              move <- moves[,l]
-              whichMove <- l
-            }
-          }
-          move <- sample(c(-1,1), 1) * move
-          propState <- current + move
-        }
-        
-        else{
-          move      <- sample(c(-1,1), 1) * moves[,sample(nMoves,1)]
-          propState <- current + move
+          prop_state <- current + multiple  * move
+        } else if(adaptive) {
+          prop_state <- metropolis(init = current, moves = move, iter = 20)$steps[,20]
+        } else {
+          prop_state <- current + move
         }
        
         
-         if(any(propState < 0)){
+         if(any(prop_state < 0)){
           prob <- 0
         } else {
           if(dist == "hypergeometric"){
-            prob <- exp( sum(lfactorial(current)) - sum(lfactorial(propState)) )
+            prob <- exp( sum(lfactorial(current)) - sum(lfactorial(prop_state)) )
           } else { # dist == "uniform"
             prob <- 1
           }
         }
         
-        if(nonUniform == TRUE){
-          if(unifs[k] < prob){
-            current  <- propState
-            moveDist[whichMove] <- moveDist[whichMove] + 1
-            counter <- counter + 1
-          }
-        }else{
-          if(unifs[k] < prob) current <- propState # else current
-        }
-        
+          if(burn_unifs[k] < prob) current <- prop_state # else current
       }
       state[,1] <- current
+    } else {
+      
+      state[,1L]
+      
     }
     
-    ## run main sampler
-    
-    totalRuns <- 0
-    probTotal <- 0
-    unifs <- runif(iter*thin)
+    ## main sampler
+    #######################
+    
+    total_count <- 0L
+    accept_count <- 0L
+    prob_total <- 0
     
     for(k in 2:iter){
       
       for(j in 1:thin){
         
-        if(hitAndRun)
-        {
-          move <- moves[,sample(nMoves,1)]
-          workMove <- move[move != 0]
-          workCurrent <- current[move != 0]
-          workMoves <- (-1 * workCurrent) / workMove
-          lowerBound <- if(any(workMoves < 0)){max(subset(workMoves,subset = workMoves < 0))}else{1}
-          upperBound <- if(any(workMoves > 0)){min(subset(workMoves,subset = workMoves > 0))}else{-1} 
+        move <- sample(c(-1,1), 1) * moves[,sample(n_moves,1)]
+        if(hit_and_run) {
+          work_move <- move[move != 0]
+          work_current <- current[move != 0]
+          work_moves <- -1 * work_current / work_move
+          lower_bound <- if(any(work_moves < 0)){max(subset(work_moves,subset = work_moves < 0))}else{1}
+          upper_bound <- if(any(work_moves > 0)){min(subset(work_moves,subset = work_moves > 0))}else{-1}
           
-          if(any(workMoves == 0)){
-            workPropStatelow <- current + lowerBound * move
-            workPropStateup <-  current + upperBound * move
-            if(any(workPropStatelow < 0)){
-              lowerBound <- 1
+          if(any(work_moves == 0)){
+            work_prop_statelow <- current + lower_bound * move
+            work_prop_stateup <-  current + upper_bound * move
+            if(any(work_prop_statelow < 0)){
+              lower_bound <- 1
             }
-            if(any(workPropStateup < 0)){
-              upperBound <- -1
+            if(any(work_prop_stateup < 0)){
+              upper_bound <- -1
             }
           }
-         
-          multiple  <- sample(lowerBound:upperBound,1)
+          
+          multiple  <- sample(lower_bound:upper_bound,1)
           if(multiple  == 0){
             multiple  <- 1
           }
-          propState <- current + multiple  * move
+          prop_state <- current + multiple  * move
+        } else if(adaptive) {
+          prop_state <- metropolis(init = current, moves = move, iter = 20)$steps[,20]
+        }else {
+          prop_state <- current + move
         }
-        if(nonUniform)
-        {
-          moveProb <- runif(1)
-          for(l in 1:nMoves){
-            if(moveProb <= sum(moveDist[1:l])/counter){
-              move <- moves[,l]
-              whichMove <- l
-              break()
-            }
-          }
-          move <- sample(c(-1,1), 1) * move
-          propState <- current + move
-        }
-        else{
-          move      <- sample(c(-1,1), 1) * moves[,sample(nMoves,1)]
-          propState <- current + move
-        }
-        
-        if(SIS){
-          if(runif(1) <= .05){
-            propState <- sis_table(config, suffStats)
-          }
-        }
-        
-        if(any(propState < 0)){
-          prob <- 0
-        } else {
-          if(dist == "hypergeometric"){
-            prob <- exp( sum(lfactorial(current)) - sum(lfactorial(propState)) )
-          } else { # dist == "uniform"
-            prob <- 1
-          }
-        }
-        probTotal <- probTotal + min(1, prob)
-        
-        if(nonUniform){
-          if(unifs[k*(thin-1)+j] < prob){
-            current  <- propState
-            moveDist[whichMove] <- moveDist[whichMove] + 1
-            counter <- counter + 1
-          }
-        }else{
-          if(unifs[k*(thin-1)+j] < prob) current <- propState # else current
-        }
-        
-        totalRuns <- totalRuns + 1        
-      }
-      
-      state[,k] <- current    
-    }
-    message("done.")  
-    ## format output
-    out <- list(
-      steps = state, 
-      moves = moves, 
-      accept_prob = probTotal / totalRuns
-    )
-    
-    
-    
-    
-=======
-
-    n_moves <- ncol(moves)
-    state   <- matrix(nrow = nrow(moves), ncol = iter)
-  
-    ## burn in
-    #########################
-  
-    current <- unname(init)
-    burn_unifs <- runif(burn)
-    main_unifs <- runif(iter*thin)  
-    
-    message("Running chain (R)... ", appendLF = FALSE)
-    
-    if (burn > 0) {
-      
-      for(k in 1L:burn){
-  
-        move      <- sample(c(-1,1), 1) * moves[,sample(n_moves,1)]
-        prop_state <- current + move
-      
+        
         if(any(prop_state < 0)){
           prob <- 0
         } else {
@@ -493,56 +283,19 @@
             prob <- 1
           }
         }
-      
-        if(burn_unifs[k] < prob) current <- prop_state # else current
-      
+        # prob_total <- prob_total + min(1, prob)
+        
+          if(main_unifs[k*(thin-1)+j] < prob) {
+            current <- prop_state # else current
+            accept_count <- accept_count + 1L
+          }
+        
+        total_count <- total_count + 1L        
       }
       
-      state[,1L] <- current
-      
-    } else { # no burn-in
-      
-      state[,1L] <- current
-      
-    }
-  
-    ## main sampler
-    #########################
-  
-    total_count <- 0L
-    accept_count <- 0L
-    prob_total <- 0
-    
-    for(k in 2:iter){
-    	
-    	for(j in 1:thin){
-  
-        move       <- sample(c(-1L,1L), 1L) * moves[,sample(n_moves,1L)]
-        prop_state <- current + move
-      
-        if(any(prop_state < 0)){
-          prob <- 0
-        } else {
-          if(dist == "hypergeometric"){
-            prob <- exp( sum(lfactorial(current)) - sum(lfactorial(prop_state)) )
-          } else { # dist == "uniform"
-            prob <- 1
-          }
-        }
-        # prob_total <- prob_total + min(1, prob)
-  
-        if(main_unifs[k*(thin-1)+j] < prob) {
-          current <- prop_state # else current
-          accept_count <- accept_count + 1L
-        }
-        
-        total_count <- total_count + 1L     
-        
-      }
-  
       state[,k] <- current    
     }
-    message("done.")  
+    message("done.")
     
     ## format output
     out <- list(
@@ -552,52 +305,29 @@
       "accept_count" = accept_count,
       "total_count" = total_count
     )
-  
-
->>>>>>> 893fe125
   }
   
   ## in Cpp
   ##################################################
   if (engine == "C++") {
     
-<<<<<<< HEAD
-    current   <- unname(init)  
-    allMoves  <- cbind(moves, -moves)  
-    sampler   <- if(dist == "hypergeometric") {
-=======
     sampler   <- if (dist == "hypergeometric") {
->>>>>>> 893fe125
       metropolis_hypergeometric_cpp
     } else {
       metropolis_uniform_cpp
     }
-<<<<<<< HEAD
+    
     message("Running chain (C++)... ", appendLF = FALSE)  
-    if (burn > 0) current <- sampler(current, allMoves, suffStats, config, burn, 1, hitAndRun, SIS, nonUniform, adaptive)$steps[,burn]
-    out       <- sampler(current, allMoves, suffStats, config, iter, thin, hitAndRun, SIS, nonUniform, adaptive)
+    out       <- sampler(unname(init), cbind(moves, -moves), iter, burn, thin, hit_and_run, adaptive)
     out$moves <- moves
     message("done.")
-    
-=======
-    
-    message("Running chain (C++)... ", appendLF = FALSE)  
-    out       <- sampler(unname(init), cbind(moves, -moves), iter, burn, thin)
-    out$moves <- moves
-    message("done.")
-
->>>>>>> 893fe125
   }
   
   ## return output
   ##################################################  
 
-<<<<<<< HEAD
-  out[c("steps", "moves", "accept_prob")]
-  
-=======
   out[c("steps", "moves", "accept_prob", "accept_count", "total_count")]
->>>>>>> 893fe125
+
 }
 
 
@@ -609,6 +339,6 @@
 
 #' @rdname metropolis
 #' @export
-rawMetropolis <- function(init, moves, iter = 1E3, dist = "hypergeometric", hitAndRun = FALSE, SIS = FALSE, nonUniform = FALSE, adaptive = FALSE){
-  metropolis(init, moves, iter, burn = 0, thin = 1, dist = dist, hitAndRun, SIS, nonUniform, adaptive) 
+rawMetropolis <- function(init, moves, iter = 1E3, dist = "hypergeometric", hit_and_run = FALSE, adaptive = FALSE){
+  metropolis(init, moves, iter, burn = 0, thin = 1, dist = dist, hit_and_run, adaptive) 
 }
