#' algstat : Algebraic statistics in R
#'
#' algstat is a package for algebraic statistics in R.  Current applications
#' include exact inference in log-linear models for contingency table data,
#' analysis of ranked and partially ranked data, and general purpose tools for
#' multivariate polynomials, building on the mpoly package.  To aid in the
#' process, algstat leverages ports to Macaulay2 (through m2r), Bertini, LattE
#' and 4ti2 (through latter).
#'
<<<<<<< HEAD
#' @import Rcpp mpoly latter m2r dplyr
=======
#' @import Rcpp mpoly latter m2r bertini
>>>>>>> 0229609f
#' @importFrom stringr str_detect str_c str_dup str_replace str_replace_all
#'   str_split str_sub str_sub<-
#' @importFrom lpSolve lp
#' @importFrom ggplot2 ggplot scale_x_continuous scale_y_continuous
#'   scale_fill_gradient scale_fill_gradient2 qplot theme_bw coord_equal theme
#'   element_blank
#' @importFrom parallel mclapply makeCluster stopCluster parLapply detectCores
#' @importFrom reshape2 melt
#' @importFrom stats deriv dmultinom loglin runif sd model.frame
#' @importFrom utils combn download.file
#' @useDynLib algstat
#' @docType package
#' @name algstat
#' @aliases algstat package-algstat
NULL<|MERGE_RESOLUTION|>--- conflicted
+++ resolved
@@ -7,11 +7,7 @@
 #' process, algstat leverages ports to Macaulay2 (through m2r), Bertini, LattE
 #' and 4ti2 (through latter).
 #'
-<<<<<<< HEAD
-#' @import Rcpp mpoly latter m2r dplyr
-=======
-#' @import Rcpp mpoly latter m2r bertini
->>>>>>> 0229609f
+#' @import Rcpp mpoly latter m2r dplyr bertini
 #' @importFrom stringr str_detect str_c str_dup str_replace str_replace_all
 #'   str_split str_sub str_sub<-
 #' @importFrom lpSolve lp
